--- conflicted
+++ resolved
@@ -136,8 +136,7 @@
     -version-info 0:0:0         \
     @CAIRO_LIBS@                \
     @PTHREAD_LIBS@              \
-    @RDP_LIBS@                  \
-    @WINPR_LIBS@
+    @RDP_LIBS@
 
 libguac_client_rdp_la_LIBADD = \
     @COMMON_LTLIB@             \
@@ -147,23 +146,9 @@
 # Plugins for FreeRDP
 #
 
-<<<<<<< HEAD
-guacdr_cflags                = \
-    -Werror -Wall -Iinclude    \
-    @COMMON_INCLUDE@           \
-    @COMMON_SSH_INCLUDE@       \
-    @LIBGUAC_INCLUDE@
-
-guacdr_ldflags =                   \
-    -module -avoid-version -shared \
-    @PTHREAD_LIBS@                 \
-    @RDP_LIBS@                     \
-    @WINPR_LIBS@
-=======
 freerdp_LTLIBRARIES =            \
     libguac-common-svc-client.la \
     libguacai-client.la
->>>>>>> 3e22526a
 
 freerdpdir = ${libdir}/freerdp2
 
@@ -171,47 +156,17 @@
 # Common SVC plugin (shared by RDPDR, RDPSND, etc.)
 #
 
-<<<<<<< HEAD
-guacai_cflags               =  \
-    -Werror -Wall -Iinclude    \
-    @COMMON_INCLUDE@           \
-    @COMMON_SSH_INCLUDE@       \
-    @LIBGUAC_INCLUDE@
-
-guacai_ldflags =                   \
-    -module -avoid-version -shared \
-    @PTHREAD_LIBS@                 \
-    @RDP_LIBS@                     \
-    @WINPR_LIBS@
-
-guacai_libadd =     \
-    @COMMON_LTLIB@  \
-    @LIBGUAC_LTLIB@
-
-#
-# RDPSND
-#
-=======
 libguac_common_svc_client_la_SOURCES =        \
     plugins/guac-common-svc/guac-common-svc.c
->>>>>>> 3e22526a
 
 libguac_common_svc_client_la_CFLAGS = \
     -Werror -Wall -Iinclude           \
     @LIBGUAC_INCLUDE@                 \
     @RDP_CFLAGS@
 
-<<<<<<< HEAD
-guacsnd_ldflags =                  \
-    -module -avoid-version -shared \
-    @PTHREAD_LIBS@                 \
-    @RDP_LIBS@                     \
-    @WINPR_LIBS@
-=======
 libguac_common_svc_client_la_LDFLAGS = \
     -module -avoid-version -shared     \
     @RDP_LIBS@
->>>>>>> 3e22526a
 
 libguac_common_svc_client_la_LIBADD = \
     @LIBGUAC_LTLIB@
@@ -236,8 +191,7 @@
 libguacai_client_la_LDFLAGS =      \
     -module -avoid-version -shared \
     @PTHREAD_LIBS@                 \
-    @RDP_LIBS@                     \
-    @WINPR_LIBS@
+    @RDP_LIBS@
 
 libguacai_client_la_LIBADD = \
     @COMMON_LTLIB@           \
